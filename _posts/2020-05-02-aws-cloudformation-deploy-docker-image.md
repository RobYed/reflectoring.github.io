---
<<<<<<< HEAD
title: "The AWS Journey Part 2: Deploying a Docker Image with CloudFormation"
=======
title: "The AWS Journey Part 2: Deploying a Docker Image with AWS CloudFormation"
>>>>>>> ee4dda18
categories: [craft]
date: 2020-05-02 05:00:00 +1000
modified: 2020-05-02 05:00:00 +1000
author: default
excerpt: "Learn the details of creating an AWS CloudFormation template to spin up a virtual private cloud and deploy your Docker containers into it with a single CLI command."
image:
  auto: 0061-cloud
---

In the first article of my AWS Journey, [we deployed a Docker image via the AWS web console](/aws-deploy-docker-image-via-web-console/). While this works fine, it includes manual work and doesn't provide fine-grained control over the network and other resources we might need.

The goal of this journey is to create a production-grade, continuously deployable system, so the next step in this journey is to automate the deployment of Docker images. In this article, **we'll use AWS's CloudFormation service to deploy and undeploy a highly available virtual private cloud running multiple instances of our Docker image behind a load balancer** - all with a single CLI command. 

{% include github-project.html url="https://github.com/thombergs/code-examples/tree/master/aws/cloudformation/ecs-in-two-public-subnets" %}

## What is CloudFormation?

[CloudFormation](https://aws.amazon.com/cloudformation/) is AWS's service for automating the deployment of AWS resources. It allows us to describe the resources we want (networks, load balancers, EC2 instances, ...) in a JSON or YAML template and provides commands within the AWS CLI to spin up those resources and remove them again (among other things).

The resources defined in such a template are called a "stack". **A stack is the unit in which CloudFormation allows us to interact with resources**. Each stack can be created and deleted separately and stacks may depend on each other. We'll make use of that later when we're creating a stack containing all the networking resources we need and another one that contains our application.  

**To create a CloudFormation template, we need low-level knowledge of the resources we're going to deploy.** Once we have a running CloudFormation template, though, we can start and stop it at any time without having to think about the detailed resources too much. 

Note that CloudFormation is not the only option to codify an AWS infrastructure. We could also use Terraform, [a general infrastructure-as-code platform](https://www.terraform.io/), or [CDK](https://docs.aws.amazon.com/cdk/latest/guide/home.html), AWS's Cloud Development Kit, which is a wrapper around CloudFormation and allows us to describe AWS resources in different programming languages than JSON and YAML (did I hear anyone say that JSON and YAML are programming languages?). There's a bunch of other solutions out there, but these two seem to be the most common ones.

In this article, however, we'll use CloudFormation to learn the basics.

## Designing the CloudFormation Stacks

On a very high level, this is what we're going to build in this article:

![ECS Tasks in two public subnets](/assets/img/posts/aws-cloudformation-deploy-docker-image/ecs-in-two-public-subnets.svg)

We'll create two CloudFormation stacks:

* A **network stack** that creates a VPC (virtual private cloud) with two public subnets (each in a different availability zone for high availability), an internet gateway, and a load balancer that balances traffic between those networks.
* A **service stack** that places a Docker container with the application we want to run into each of the public networks. For this, we take advantage of ECS (Elastic Container Service) and Fargate, which together abstract away some of the gritty details and make it easier to run a Docker container.

The service stack depends on the network stack, so we start with designing the network stack.

I didn't start from scratch (I'm not smart enough for that) but instead used [these CloudFormation templates](https://github.com/nathanpeck/aws-cloudformation-fargate) as a starting point and modified them for simplicity and understanding. 

We'll be discussing a single fragment of YAML at a time. You can find the complete CloudFormation templates for the [network stack](https://github.com/thombergs/code-examples/blob/master/aws/cloudformation/ecs-in-two-public-subnets/network.yml) (`network.yml`) and the [service stack](https://github.com/thombergs/code-examples/blob/master/aws/cloudformation/ecs-in-two-public-subnets/service.yml) (`service.yml`) on GitHub.  

Skip to [running the stacks](#running-the-stacks) if you're not interested in the nitty-gritty details of the stack configuration.

### Designing the Network Stack

The network stack creates a bunch of AWS resources required to create a network for our application. Let's look at each of the resources in turn. 

#### VPC

```yaml
  VPC:
    Type: AWS::EC2::VPC
    Properties:
      CidrBlock: '10.0.0.0/16'
```

A [VPC](https://docs.aws.amazon.com/AWSCloudFormation/latest/UserGuide/aws-resource-ec2-vpc.html) is rather easy to define. The main feature is the IP address space defined by a CIDR (classless inter-domain routing) address block. 

`10.0.0.0/16` means that the first 16 bits (`10.0`) of the CIDR block are used to designate the network and the rest of the bits can be used to create IP addresses. This gives us an IP address range from `10.0.0.0` through `10.0.255.255`. More than enough to spin up a couple of Docker containers.

#### Public Subnets

Next, we create two public subnets. A subnet is a network in which we can place other resources. A public subnet is a network whose resources get a public IP address which is reachable from the internet:

```yaml
  PublicSubnetOne:
    Type: AWS::EC2::Subnet
    Properties:
      AvailabilityZone:
        Fn::Select:
          - 0
          - Fn::GetAZs: {Ref: 'AWS::Region'}
      VpcId: !Ref 'VPC'
      CidrBlock: '10.0.1.0/24'
      MapPublicIpOnLaunch: true
  
  PublicSubnetTwo:
    Type: AWS::EC2::Subnet
    Properties:
      AvailabilityZone:
        Fn::Select:
          - 1
          - Fn::GetAZs: {Ref: 'AWS::Region'}
      VpcId: !Ref 'VPC'
      CidrBlock: '10.0.2.0/24'
      MapPublicIpOnLaunch: true
```

We place each subnet into a different `AvailabilityZone` so that when one zone goes down, the other can still serve traffic. For this, we select the first and second availability zone for the region we're working in, respectively. 

Using the `CidrBlock` property, we define the IP address range for each subnet. The first subnet gets the range from `10.0.1.0` to `10.0.1.255` and the second from `10.0.2.0` to `10.0.2.255`.

Finally, we set the property `MapPublicIpOnLaunch` to `true`, making those subnets public.  

<div class="notice success">
  <h4>Why Are We Using Public Subnets?</h4>
 <p>Because it's easier to set up. Putting our Docker containers into private subnets requires a more complicated setup with a NAT gateway and routes from the load balancer in the public subnet to the containers in the private subnet.</p>
 <p>We will later define security groups to restrict the access to our Docker containers, but note that it's always more secure to put resources into a private subnet, because that puts another layer of abstraction between them and the evil internet.</p>
</div>

#### Internet Gateway

Next, we set up an [internet gateway](https://docs.aws.amazon.com/vpc/latest/userguide/VPC_Internet_Gateway.html), which will later allow internet traffic to reach our public subnets and which will also allow resources in our public subnets to reach out to the internet:

```yaml
  InternetGateway:
    Type: AWS::EC2::InternetGateway

  GatewayAttachement:
    Type: AWS::EC2::VPCGatewayAttachment
    Properties:
      VpcId: !Ref 'VPC'
      InternetGatewayId: !Ref 'InternetGateway'
```

With the `VpcId` and `InternetGatewayId` properties, we connect the internet gateway with our VPC from above.

#### Routing

The internet gateway is connected to our VPC now, but it wouldn't forward any internet traffic to our subnets, yet. We need to define a [route table](https://docs.aws.amazon.com/vpc/latest/userguide/VPC_Route_Tables.html) for that:

```yaml
  PublicRouteTable:
    Type: AWS::EC2::RouteTable
    Properties:
      VpcId: !Ref 'VPC'

  PublicRoute:
    Type: AWS::EC2::Route
    DependsOn: GatewayAttachement
    Properties:
      RouteTableId: !Ref 'PublicRouteTable'
      DestinationCidrBlock: '0.0.0.0/0'
      GatewayId: !Ref 'InternetGateway'

  PublicSubnetOneRouteTableAssociation:
    Type: AWS::EC2::SubnetRouteTableAssociation
    Properties:
      SubnetId: !Ref PublicSubnetOne
      RouteTableId: !Ref PublicRouteTable
    
  PublicSubnetTwoRouteTableAssociation:
    Type: AWS::EC2::SubnetRouteTableAssociation
    Properties:
      SubnetId: !Ref PublicSubnetTwo
      RouteTableId: !Ref PublicRouteTable
```

The route table is connected to our VPC via the `VpcId` property.

We define a route from `0.0.0.0/0` (i.e. from any possible IP address, meaning the internet) to our internet gateway from above.

Finally, we associate the route table with both of our public subnets, opening up our subnets for internet traffic. 
 
<div class="notice success">
  <h4>Do I Need a NAT Gateway to Access the Internet From Within My Subnet?</h4>
 <p>To access the internet from a custom network like our subnets, we need to translate an internal IP address (e.g. <code>10.0.1.123</code>) into a global IP address. This is called network address translation (NAT) and is usually done by a router that has both an internal IP address and a global IP address.</p>
 <p>The internet gateway we set up above will do this translation for us automatically, but only for resources in public subnets. To enable access to the internet from private subnets, we would need to set up a <a href="https://docs.aws.amazon.com/vpc/latest/userguide/vpc-nat-gateway.html">NAT gateway</a>.</p>
</div>

#### Load Balancer

Now that we have two subnets that can get traffic from the outside, we need a way to balance the traffic between them. For this, we create an [application load balancer](https://docs.aws.amazon.com/elasticloadbalancing/latest/application/introduction.html) (ALB):

```yaml
  PublicLoadBalancerSecurityGroup:
      Type: AWS::EC2::SecurityGroup
      Properties:
        GroupDescription: Access to the public facing load balancer
        VpcId: !Ref 'VPC'
        SecurityGroupIngress:
          - CidrIp: 0.0.0.0/0
            IpProtocol: -1

  PublicLoadBalancer:
    Type: AWS::ElasticLoadBalancingV2::LoadBalancer
    Properties:
      Scheme: internet-facing
      Subnets:
        - !Ref PublicSubnetOne
        - !Ref PublicSubnetTwo
      SecurityGroups: [!Ref 'PublicLoadBalancerSecurityGroup']
```

We start with a [security group](https://docs.aws.amazon.com/vpc/latest/userguide/VPC_SecurityGroups.html) that allows inbound (or "ingress") traffic from the internet (`0.0.0.0/0`) to the load balancer. 

We have to do this even though we already created a public route from the internet to the internet gateway above because AWS will otherwise assign all resources in the public subnets to a [default security group](https://docs.aws.amazon.com/vpc/latest/userguide/VPC_SecurityGroups.html#DefaultSecurityGroup) that doesn't allow inbound traffic from the internet.

Next, we create the load balancer itself with the `internet-facing` scheme, meaning that it takes inbound traffic from the public, and attach it to both subnets and the security group.

Now, the load balancer needs to know where to forward incoming requests. This is where a [target group](https://docs.aws.amazon.com/elasticloadbalancing/latest/application/load-balancer-target-groups.html) comes into play:

```yaml
  DummyTargetGroupPublic:
    Type: AWS::ElasticLoadBalancingV2::TargetGroup
    Properties:
      HealthCheckIntervalSeconds: 6
      HealthCheckPath: /
      HealthCheckProtocol: HTTP
      HealthCheckTimeoutSeconds: 5
      HealthyThresholdCount: 2
      Name: "no-op"
      Port: 80
      Protocol: HTTP
      UnhealthyThresholdCount: 2
      VpcId: !Ref 'VPC'
```

This is just a dummy "no-op" target group that takes the traffic and drops it. We will later create a real target group with our Docker containers in the service stack. We need this dummy target group for now so that we can spin up the network stack without the real services. 

Finally, we define a [listener](https://docs.aws.amazon.com/elasticloadbalancing/latest/application/load-balancer-listeners.html) that defines the load balancing rules:

```yaml
  PublicLoadBalancerListener:
    Type: AWS::ElasticLoadBalancingV2::Listener
    DependsOn:
      - PublicLoadBalancer
    Properties:
      DefaultActions:
        - TargetGroupArn: !Ref 'DummyTargetGroupPublic'
          Type: 'forward'
      LoadBalancerArn: !Ref 'PublicLoadBalancer'
      Port: 80
      Protocol: HTTP
```

The listener forwards all HTTP traffic on port 80 to the target group we created previously. The service stack will later change the target group here as well.

#### ECS Cluster

Now, we create an [ECS (Elastic Container Service) cluster](https://docs.aws.amazon.com/AWSCloudFormation/latest/UserGuide/aws-resource-ecs-cluster.html) that will be responsible for managing our Docker containers:

```yaml
  ECSCluster:
    Type: AWS::ECS::Cluster

  ECSSecurityGroup:
    Type: AWS::EC2::SecurityGroup
    Properties:
      GroupDescription: Access to the ECS containers
      VpcId: !Ref 'VPC'

  ECSSecurityGroupIngressFromPublicALB:
    Type: AWS::EC2::SecurityGroupIngress
    Properties:
      Description: Ingress from the public ALB
      GroupId: !Ref 'ECSSecurityGroup'
      IpProtocol: -1
      SourceSecurityGroupId: !Ref 'PublicLoadBalancerSecurityGroup'

  ECSSecurityGroupIngressFromSelf:
    Type: AWS::EC2::SecurityGroupIngress
    Properties:
      Description: Ingress from other containers in the same security group
      GroupId: !Ref 'ECSSecurityGroup'
      IpProtocol: -1
      SourceSecurityGroupId: !Ref 'ECSSecurityGroup'
```

We define the cluster and a security group that we will later need in the service stack. 

The security group allows inbound traffic from the load balancer (or, more specifically, from everything in the `PublicLoadBalancerSecurityGroup`) and inbound traffic from everything in the same security group so that our Docker containers can later talk to each other.

#### Roles

Finally (yes, we're close to the end!), we set up some roles for everything to work properly.

First, we need to give some permissions to ECS so it can set everything up for us when we spin up the service stack later:

```yaml
  ECSRole:
    Type: AWS::IAM::Role
    Properties:
      AssumeRolePolicyDocument:
        Statement:
          - Effect: Allow
            Principal:
              Service: [ecs.amazonaws.com]
            Action: ['sts:AssumeRole']
      Path: /
      Policies:
        - PolicyName: ecs-service
          PolicyDocument:
            Statement:
              - Effect: Allow
                Action:
                  - 'ec2:AttachNetworkInterface'
                  - 'ec2:CreateNetworkInterface'
                  - 'ec2:CreateNetworkInterfacePermission'
                  - 'ec2:DeleteNetworkInterface'
                  - 'ec2:DeleteNetworkInterfacePermission'
                  - 'ec2:Describe*'
                  - 'ec2:DetachNetworkInterface'
                  - 'elasticloadbalancing:DeregisterInstancesFromLoadBalancer'
                  - 'elasticloadbalancing:DeregisterTargets'
                  - 'elasticloadbalancing:Describe*'
                  - 'elasticloadbalancing:RegisterInstancesWithLoadBalancer'
                  - 'elasticloadbalancing:RegisterTargets'
                Resource: '*'
```

This role gives ECS the permission to do some networking stuff (prefix `ec2`) and some loadbalancing stuff (prefix `elasticloadbalancing`). 

Since ECS will later do some heavy lifting for us in setting up a bunch of EC2 instances running our Docker images, it needs the permission to create network interfaces.

Also, since we created a dummy target group for the load balancer above, it will need the permission to change the load balancer's target group to a new one pointing to our Docker containers.

We create another role for our Docker containers:

```yaml
  ECSTaskExecutionRole:
    Type: AWS::IAM::Role
    Properties:
      AssumeRolePolicyDocument:
        Statement:
          - Effect: Allow
            Principal:
              Service: [ecs-tasks.amazonaws.com]
            Action: ['sts:AssumeRole']
      Path: /
      Policies:
        - PolicyName: AmazonECSTaskExecutionRolePolicy
          PolicyDocument:
            Statement:
              - Effect: Allow
                Action:
                  - 'logs:CreateLogStream'
                  - 'logs:PutLogEvents'
                Resource: '*'
```

Docker containers are abstracted by a "Task" in ECS, so this role is called `ECSTaskExecutionRole`. We'll apply this role to the ECS tasks later in the service stack. 

The role merely allows the Docker containers to create logs for now.

#### Outputs of the Network Stack

In the last step, we're creating a bunch of `Outputs` that export some of the resources of this stack so we can refer to them in the service stack later:

```yaml
Outputs:
  ClusterName:
    Description: The name of the ECS cluster
    Value: !Ref 'ECSCluster'
    Export:
      Name: !Join [ ':', [ !Ref 'AWS::StackName', 'ClusterName' ] ]
  ExternalUrl:
    Description: The url of the external load balancer
    Value: !Join ['', ['http://', !GetAtt 'PublicLoadBalancer.DNSName']]
    Export:
      Name: !Join [ ':', [ !Ref 'AWS::StackName', 'ExternalUrl' ] ]
  ECSRole:
    Description: The ARN of the ECS role
    Value: !GetAtt 'ECSRole.Arn'
    Export:
      Name: !Join [ ':', [ !Ref 'AWS::StackName', 'ECSRole' ] ]
  ECSTaskExecutionRole:
    Description: The ARN of the ECS role
    Value: !GetAtt 'ECSTaskExecutionRole.Arn'
    Export:
      Name: !Join [ ':', [ !Ref 'AWS::StackName', 'ECSTaskExecutionRole' ] ]
  PublicListener:
    Description: The ARN of the public load balancer's Listener
    Value: !Ref PublicLoadBalancerListener
    Export:
      Name: !Join [ ':', [ !Ref 'AWS::StackName', 'PublicListener' ] ]
  VPCId:
    Description: The ID of the VPC that this stack is deployed in
    Value: !Ref 'VPC'
    Export:
      Name: !Join [ ':', [ !Ref 'AWS::StackName', 'VPCId' ] ]
  PublicSubnetOne:
    Description: Public subnet one
    Value: !Ref 'PublicSubnetOne'
    Export:
      Name: !Join [ ':', [ !Ref 'AWS::StackName', 'PublicSubnetOne' ] ]
  PublicSubnetTwo:
    Description: Public subnet two
    Value: !Ref 'PublicSubnetTwo'
    Export:
      Name: !Join [ ':', [ !Ref 'AWS::StackName', 'PublicSubnetTwo' ] ]
  ECSSecurityGroup:
    Description: A security group used to allow ECS containers to receive traffic
    Value: !Ref 'ECSSecurityGroup'
    Export:
      Name: !Join [ ':', [ !Ref 'AWS::StackName', 'ECSSecurityGroup' ] ]
```

All resources are exported with the name pattern `StackName:ResourceName`. CloudFormation will resolve the stack name from the mandatory `--stack-name` command line parameter we have to provide [when creating the stack](#creating-the-network-stack) from the template.

The resources can then be imported in another stack with the `Fn::ImportValue` function.

### Designing the Service Stack

Phew, that was a lot of networking stuff. Now how do we get our service into that network?

Let's build the service stack. Take comfort in the fact that it is much smaller than the network stack! 

#### Parameters

We start the service with some input parameters:

```yaml
Parameters:
  StackName:
    Type: String
    Description: The name of the networking stack that 
      these resources are put into.
  ServiceName:
    Type: String
    Description: A human-readable name for the service.
  HealthCheckPath:
    Type: String
    Default: /health
    Description: Path to perform the healthcheck on each instance.
  HealthCheckIntervalSeconds:
    Type: Number
    Default: 5
    Description: Number of seconds to wait between each health check.
  ImageUrl:
    Type: String
    Description: The url of a docker image that will handle incoming traffic.
  ContainerPort:
    Type: Number
    Default: 80
    Description: The port number the application inside the docker container 
      is binding to.
  ContainerCpu:
    Type: Number
    Default: 256
    Description: How much CPU to give the container. 1024 is 1 CPU.
  ContainerMemory:
    Type: Number
    Default: 512
    Description: How much memory in megabytes to give the container.
  Path:
    Type: String
    Default: "*"
    Description: A path on the public load balancer that this service
      should be connected to.
  DesiredCount:
    Type: Number
    Default: 2
    Description: How many copies of the service task to run.
```

Only the `StackName`, `ServiceName`, and `ImageUrl` parameters are mandatory. The rest has defaults that might require tweaking depending on our application.

The `StackName` parameter must be the name of the network stack, so we can import some of its outputs later.

#### Re-route the Load Balancer

Remember that we have set up a dummy target group for the load balancer in the network stack? We now create the real target group:

```yaml
  TargetGroup:
    Type: AWS::ElasticLoadBalancingV2::TargetGroup
    Properties:
      HealthCheckIntervalSeconds: !Ref 'HealthCheckIntervalSeconds'
      HealthCheckPath: !Ref 'HealthCheckPath'
      HealthCheckProtocol: HTTP
      HealthCheckTimeoutSeconds: 5
      HealthyThresholdCount: 2
      TargetType: ip
      Name: !Ref 'ServiceName'
      Port: !Ref 'ContainerPort'
      Protocol: HTTP
      UnhealthyThresholdCount: 2
      VpcId:
        Fn::ImportValue:
          !Join [':', [!Ref 'StackName', 'VPCId']]
  
    LoadBalancerRule:
      Type: AWS::ElasticLoadBalancingV2::ListenerRule
      Properties:
        Actions:
          - TargetGroupArn: !Ref 'TargetGroup'
            Type: 'forward'
        Conditions:
          - Field: path-pattern
            Values: [!Ref 'Path']
        ListenerArn:
          Fn::ImportValue:
            !Join [':', [!Ref 'StackName', 'PublicListener']]
        Priority: 1
```

We use some of the input parameters from above here with the `!Ref` function to set up the health check and the port on which the machines within the `TargetGroup` should receive traffic.

We put the target group into our VPC using the `Fn::ImportValue` function to import the VPC ID from the network stack (which must be up and running before we create the service stack).

Also, we replace the `LoadBalancerRule` we created in the network stack with a new one that points to the new `TargetGroup`.

#### Task Definition

Now it's time to set up our Docker containers. In ECS, this is done via a `TaskDefinition`.

With a `TaskDefinition`, we can define the resources our containers need. ECS will then take care of downloading our Docker image and passing it to Fargate to provision the required EC2 resources:

```yaml
  TaskDefinition:
    Type: AWS::ECS::TaskDefinition
    Properties:
      Family: !Ref 'ServiceName'
      Cpu: !Ref 'ContainerCpu'
      Memory: !Ref 'ContainerMemory'
      NetworkMode: awsvpc
      RequiresCompatibilities:
        - FARGATE
      ExecutionRoleArn:
        Fn::ImportValue:
          !Join [':', [!Ref 'StackName', 'ECSTaskExecutionRole']]
      ContainerDefinitions:
        - Name: !Ref 'ServiceName'
          Cpu: !Ref 'ContainerCpu'
          Memory: !Ref 'ContainerMemory'
          Image: !Ref 'ImageUrl'
          PortMappings:
            - ContainerPort: !Ref 'ContainerPort'
          LogConfiguration:
            LogDriver: 'awslogs'
            Options:
              awslogs-group: !Ref 'ServiceName'
              awslogs-region: !Ref AWS::Region
              awslogs-stream-prefix: !Ref 'ServiceName'
```

There are a couple of important settings here.

With `RequiresCompatibilities`, we declare that we're using `FARGATE`, which is the AWS infrastructure that takes care of running our Docker images without us having to provision EC2 instances ourselves. If we chose `EC2` instead, we'd have to do that ourselves.

Using Fargate, we have to set the Docker `NetworkMode` to `awsvpc`.

In `ExecutionRoleArn`, we refer to the `ECSTaskExecutionRole` we have defined in the network stack earlier, to give the containers permission to send logs into CloudWatch.

Within the `ContainerDefinitions` comes an important part: we set the `Image` property to the URL of our Docker image so that ECS can download the image and put it into action.

We also define the `ContainerPort` (i.e. the port the container receives traffic on). Using Fargate, we cannot define a `HostPort` (i.e. the port the host receives traffic on and passes it to the container port). Instead, the host port is the same as the container port. But that doesn't hurt us much, because the load balancer will translate from HTTP port 80 to the container port for us.

Finally, we define a `LogConfiguration` that sends whatever our Docker containers log to the console to CloudWatch logs. 

#### ECS Service

The final piece of the puzzle is the ECS `Service`. It connects the load balancer to the task definition and puts docker containers into our public subnets:

```yaml
  Service:
    Type: AWS::ECS::Service
    DependsOn: LoadBalancerRule
    Properties:
      ServiceName: !Ref 'ServiceName'
      Cluster:
        Fn::ImportValue:
          !Join [':', [!Ref 'StackName', 'ClusterName']]
      LaunchType: FARGATE
      DeploymentConfiguration:
        MaximumPercent: 200
        MinimumHealthyPercent: 50
      DesiredCount: !Ref 'DesiredCount'
      NetworkConfiguration:
        AwsvpcConfiguration:
          AssignPublicIp: ENABLED
          SecurityGroups:
            - Fn::ImportValue:
                !Join [':', [!Ref 'StackName', 'ECSSecurityGroup']]
          Subnets:
            - Fn::ImportValue:
                !Join [':', [!Ref 'StackName', 'PublicSubnetOne']]
            - Fn::ImportValue:
                !Join [':', [!Ref 'StackName', 'PublicSubnetTwo']]
      TaskDefinition: !Ref 'TaskDefinition'
      LoadBalancers:
        - ContainerName: !Ref 'ServiceName'
          ContainerPort: !Ref 'ContainerPort'
          TargetGroupArn: !Ref 'TargetGroup'
```

We define `FARGATE` as the `LaunchType`, because we don't want to provision the computing resources ourselves. 

In the `DeploymentConfiguration` block, we tell ECS to have a maximum of double the desired containers and a minimum of half the desired containers running at the same time. ECS needs this leeway during deployments of new versions of the Docker images.

In the `NetworkConfiguration` we pass in the `ECSSecurityGroup` we defined in the network stack. Remember that this security group has permissions to configure some networking and load balancing stuff which is required to bring new Docker containers into the cluster and decommission old ones.

Finally, we tell the ECS service to run our task definition from above and connect it to the load balancer.

## Running the Stacks

Defining a CloudFormation stack is the hard part. Once a stack template is reliably defined, running stacks becomes a breeze. 

It took me a lot of time to get here, even though I have started with existing [templates from GitHub](https://github.com/nathanpeck/aws-cloudformation-fargate). 

The dev loop looked something like this:

* tweak the stack template
* create a stack with the template
* find out why it's not working
* delete the stack
* start from the beginning.

Especially the "find out why it's not working" part takes a lot of research and time if you're not intimately familiar with all the AWS resources you're using. I put some of the errors that cost me time in the [troubleshooting](#troubleshooting) section.

<div class="notice success">
  <h4>Starting the Stacks Will Incur AWS Costs!</h4>
  <p>
  Starting a stack is fun because it creates a whole bunch of resources with the click of a button. But this also means that we have to pay for the resources it creates. Starting and stopping all stacks described in this article a couple of times will incur a cost in the ballpark of cents of up to a couple of dollars, depending on how often you do it. 
  </p>
  <p>
  It cost me around $20 to start, stop, debug, and re-start the stacks over a week's time to prepare this article.  
  </p>
</div>

### Creating the Network Stack

Spinning up our stacks is now a matter of running a CLI command. Make sure you have the [AWS CLI](https://docs.aws.amazon.com/cli/latest/userguide/install-cliv2.html) installed if you want to try it yourself.

Let's start with spinning up our network stack:

```
aws cloudformation create-stack \
  --stack-name reflectoring-hello-world-network \
  --template-body file://network.yml \
  --capabilities CAPABILITY_IAM
```

We merely select a name for the stack, pass in the YAML template and give CloudFormation the `CAPABILITY_IAM` capability (i.e. we're OK when CloudFormation creates or modifies identity and access management roles in our name).

We can check if the stack was successfully created by selecting the CloudFormation service in the AWS console and looking at the list of stacks available to us.

Alternatively, we can use the AWS CLI and run the command `aws cloudformation describe-stacks`, which lists the status of all the stacks that are currently running. 

It should only take a couple of minutes until the stack has reached the status `CREATE_COMPLETE`.

### Creating the Service Stack 

One the network stack is up and running, we can create the service stack:

```
aws cloudformation create-stack \
  --stack-name reflectoring-hello-world-service \
  --template-body file://service.yml \
  --parameters \
      ParameterKey=StackName,ParameterValue=reflectoring-hello-world-network \
      ParameterKey=ServiceName,ParameterValue=reflectoring-hello-world \
      ParameterKey=ImageUrl,ParameterValue=docker.io/reflectoring/aws-hello-world:latest \
      ParameterKey=ContainerPort,ParameterValue=8080 \
      ParameterKey=HealthCheckPath,ParameterValue=/hello \
      ParameterKey=HealthCheckIntervalSeconds,ParameterValue=90
```

This looks a little more complicated, but only because we're passing in a bunch of the [parameters](#parameters) we defined in the service template.  

The three mandatory parameters are
 
 * the `StackName`, which we set to the name we used when creating the network stack, 
 * the `ServiceName`, which is used to name some of the resources created by CloudFormation (look for `ServiceName` in the YAML snippets in the previous sections), and 
 * the `ImageUrl`, which I pointed to the Docker image of my ["hello world" Spring Boot application](https://github.com/thombergs/code-examples/tree/master/aws/aws-hello-world). 

The rest are optional parameters that have sensible defaults, but we need to tweak them to work with the hello world application.

The application runs on port 8080, so we have to set this as the value for the `ContainerPort` parameter.

Also, the application only has a single HTTP endpoint, `/hello`, so we have to configure the health check to use this endpoint, otherwise, the health check will fail.

By default, the health check would run every 5 seconds. With the default of 256 CPU units for the `ContainerCpu` parameter (which is 1/4 vCPU), even the simple hello world Spring Boot application doesn't manage to start up in 5 seconds, so we set the `HealthCheckIntervalSeconds` to 90.

### Testing the Stacks

Assuming that the stacks were created successfully and have both reached the status `CREATE_COMPLETE` (check this on the CloudFormation page in the AWS console), we can test if the application is working as expected. If something didn't work out, check the [troubleshooting](#troubleshooting) section for some hints.

To send some test requests to our application, we first need to know the URL of the load balancer. For this, we go to the EC2 page in the AWS Console and click on "Load Balancers" in the menu on the left. Clicking on the load balancer in the list, we see the "DNS name" in the "Description" tab at the bottom:

![Finding the Loadbalancer URL](/assets/img/posts/aws-cloudformation-deploy-docker-image/loadbalancer.png)

Paste this URL into the browser, and add `/hello` to the end, and you should see a "Hello World" greeting!

### Deleting the Stacks

When we're done, we can delete the stacks:

```
aws cloudformation delete-stack \
  --stack-name reflectoring-hello-world-service  
```

Wait a bit until the service stack has reached the status `DELETE_COMPLETE` before deleting the network stack:

```
aws cloudformation delete-stack \
  --stack-name reflectoring-hello-world-network  
```

## Troubleshooting

Even though I started with existing CloudFormation templates, I stumbled over a couple of things. In case you have the same problems, here are some hints for troubleshooting.

### ECS Service Stuck in Status CREATE_IN_PROGRESS

At some point when starting the service stack, it got stuck in the `CREATE_IN_PROGRESS` status. Looking at the "Resources" tab of the stack in the CloudFormation page of the AWS console, I saw that this was because the `ECSService` resource was stuck in this status.

To find the root cause of this, I went to the ECS page of the AWS console and clicked on the ECS Cluster. In the "Tasks" tab, expand the container under "Containers". Under "Details" I found a reason why the containers weren't starting:

```
CannotPullContainerError: Error response from daemon: Get https://registry-1.docker.io/v2/: 
  net/http: request canceled while waiting for connection (Client.Timeout exceeded while awaiting headers)
```

**The cause was that the ECS Service didn't have access to the internet.** 

Make sure that the ECS Service has a security group that allows outbound traffic to your Docker registry. In my case, the Docker registry was in the internet, so my ECS Service must be in a public subnet, or in a private subnet with a NAT gateway that allows outbound traffic. 

### ECS Tasks Are Being Restarted Over and Over

Another problem I had was that ECS Tasks seemed to be restarting again and again after the service stack has been created successfully. 

I observed this on the ECS page of the AWS console in the list of stopped tasks of my service, which grew longer and longer. Sometimes, a task would show an error message next to the `STOPPED` status:

```
Task failed ELB health checks in (target-group arn:aws:elasticloadbalancing:<your-target-group>))
```

On the EC2 page of the AWS console, under "Load Balancing -> Target Groups -> Select target group -> Registered Targets", I saw this error message: 

```
Health checks failed with these codes: [502]
```

To find the source of this, I added the `LogConfiguration` block to the [task definition](#task-definition) and restarted the service stack.

The logs showed that the Spring Boot app started without error, but that it took 45 seconds! Which is a lot for a dummy hello world application (but can be explained by only providing it with 256 CPU units)! And according to the logs, the application shut down shortly after that.

**Since the health check was configured to only 5 seconds, it kept failing and restarted the tasks over and over.**

I increased the health check interval to 90 seconds and it worked.

## The AWS Journey

So, we've successfully deployed a network and a Docker container to the cloud.

CloudFormation is a mighty tool which can spin up whole infrastructures in minutes, but you need to understand the AWS resources and their interdependencies to create a template that works. 

We're still at the beginning of the AWS Journey. There's a lot more ground to cover before we arrive at a production-ready, continuously deployable system. 

Here's a list of the questions I want to answer on this journey. If there's a link, it has already been answered with a blog post! If not, stay tuned!

* [How can I deploy an application from the web console?](/aws-deploy-docker-image-via-web-console/)
* [**How can I deploy an application from the command line?**](/aws-cloudformation-deploy-docker-image/) (this article)
* [**How can I implement high availability for my deployed application?**](/aws-cloudformation-deploy-docker-image#public-subnets) (this article)
* [**How do I set up load balancing?**](/aws-cloudformation-deploy-docker-image/#load-balancer) (this article)
* [How can I deploy a database in a private subnet and access it from my application?](/aws-cloudformation-rds)
* How can I deploy my application from a CI/CD pipeline?
* How can I deploy a new version of my application without downtime?
* How can I deploy my application into multiple environments (test, staging, production)?
* How can I auto-scale my application horizontally on high load?
* How can I implement sticky sessions in the load balancer (if I'm building a session-based webapp)?
* How can I monitor what’s happening on my application?
* How can I bind my application to a custom domain?
* How can I access other AWS resources (like SQS queues and DynamoDB tables) from my application?
* How can I implement HTTPS?<|MERGE_RESOLUTION|>--- conflicted
+++ resolved
@@ -1,9 +1,5 @@
 ---
-<<<<<<< HEAD
-title: "The AWS Journey Part 2: Deploying a Docker Image with CloudFormation"
-=======
 title: "The AWS Journey Part 2: Deploying a Docker Image with AWS CloudFormation"
->>>>>>> ee4dda18
 categories: [craft]
 date: 2020-05-02 05:00:00 +1000
 modified: 2020-05-02 05:00:00 +1000
